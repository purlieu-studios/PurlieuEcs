--- conflicted
+++ resolved
@@ -182,10 +182,7 @@
 public static class ComponentTypeRegistry
 {
     private static readonly Dictionary<Type, int> _typeToId = new();
-<<<<<<< HEAD
     private static readonly Dictionary<int, Type> _idToType = new();
-=======
->>>>>>> 25c0a740
     private static readonly Dictionary<int, Action<Entity, Archetype, Archetype>> _copyDelegates = new();
     private static int _nextId = 0;
     private static int _version = 0;
@@ -204,10 +201,7 @@
 
         var newId = _nextId++;
         _typeToId[type] = newId;
-<<<<<<< HEAD
         _idToType[newId] = type;
-=======
->>>>>>> 25c0a740
 
         // Register copy delegate for this component type
         RegisterCopyDelegate<T>(newId);
@@ -261,7 +255,6 @@
         }
     }
 
-<<<<<<< HEAD
     /// <summary>
     /// Gets the type name for a component ID, if known.
     /// </summary>
@@ -278,25 +271,4 @@
 
     /// <summary>
     /// Gets the Type for a component ID, if known.
-    /// </summary>
-    /// <param name="componentId">Component ID to look up</param>
-    /// <returns>Type or null if not found</returns>
-    public static Type? GetType(int componentId)
-    {
-        return _idToType.TryGetValue(componentId, out var type) ? type : null;
-    }
-
-    public static void Reset()
-    {
-        _typeToId.Clear();
-        _idToType.Clear();
-=======
-    public static void Reset()
-    {
-        _typeToId.Clear();
->>>>>>> 25c0a740
-        _copyDelegates.Clear();
-        _nextId = 0;
-        _version++;
-    }
-}+    /// </summary>